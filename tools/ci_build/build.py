--- conflicted
+++ resolved
@@ -732,11 +732,8 @@
         "-Donnxruntime_BUILD_WEBASSEMBLY=" + ("ON" if args.build_wasm else "OFF"),
         "-Donnxruntime_ENABLE_WEBASSEMBLY_EXCEPTION_CATCHING=" + ("OFF" if args.disable_wasm_exception_catching
                                                                   else "ON"),
-<<<<<<< HEAD
         "-Donnxruntime_USE_TORCH=" + ("ON" if args.use_torch else "OFF"),
-=======
         "-Donnxruntime_ENABLE_WEBASSEMBLY_THREADS=" + ("ON" if args.enable_wasm_threads else "OFF"),
->>>>>>> b9cbbc41
     ]
 
     if acl_home and os.path.exists(acl_home):
