// Copyright (c) Microsoft Corporation. All rights reserved.
// Licensed under the MIT License.

#include "core/providers/cuda/cu_inc/common.cuh"
#include "core/providers/cuda/cuda_common.h"
#include "core/providers/cuda/tensor/slice_impl.h"

namespace onnxruntime {
namespace cuda {

template <bool is_grad, typename T>
__global__ void _SliceKernel(const int32_t dimension_count,
                             const TArray<int64_t> starts,
                             const TArray<int64_t> steps,
                             const TArray<int64_t> input_strides,
                             const TArray<fast_divmod> output_strides,
                             const T* input_data,
                             T* output_data,
                             const CUDA_LONG N) {
  CALCULATE_ELEMENTWISE_INDEX_OR_EXIT(id, N);
  CUDA_LONG input_index = 0;
  int div;
  int mod = id;
  int value = id;
  int dim = 0;
#pragma unroll
  for (; dim < starts.GetCapacity(); ++dim) {
    if (dim >= dimension_count - 1) {
      break;
    }

    output_strides[dim].divmod(value, div, mod);
    input_index += (starts[dim] + div * steps[dim]) * input_strides[dim];
    value = mod;
  }
<<<<<<< HEAD
  input_index += starts.data_[dim] + mod * steps.data_[dim];
  if (is_grad)
    output_data[input_index] = input_data[id];
  else
    output_data[id] = input_data[input_index];
=======
  input_index += starts[dim] + mod * steps[dim];
  output_data[id] = input_data[input_index];
>>>>>>> ace74168
}

Status SliceImpl(const size_t element_size,
                 const int32_t dimension_count,
                 const TArray<int64_t>& starts,
                 const TArray<int64_t>& steps,
                 const TArray<int64_t>& input_strides,
                 const TArray<fast_divmod>& output_strides,
                 const void* input_data,
                 void* output_data,
                 const size_t N) {
  return SliceImplEx<false>(element_size, dimension_count, starts, steps, input_strides, output_strides, input_data,
                            output_data, N);
}

Status SliceImplGrad(const size_t element_size,
                     const int32_t dimension_count,
                     const TArray<int64_t>& starts,
                     const TArray<int64_t>& steps,
                     const TArray<int64_t>& input_strides,
                     const TArray<fast_divmod>& output_strides,
                     const void* input_data,
                     void* output_data,
                     const size_t N) {
  return SliceImplEx<true>(element_size, dimension_count, starts, steps, input_strides, output_strides, input_data,
                           output_data, N);
}

template <bool is_grad>
Status SliceImplEx(const size_t element_size,
                   const int32_t dimension_count,
                   const TArray<int64_t>& starts,
                   const TArray<int64_t>& steps,
                   const TArray<int64_t>& input_strides,
                   const TArray<fast_divmod>& output_strides,
                   const void* input_data,
                   void* output_data,
                   const size_t N) {
  int blocksPerGrid = (int)(ceil(static_cast<float>(N) / GridDim::maxThreadsPerBlock));

  switch (element_size) {
    case sizeof(int8_t):
      _SliceKernel<is_grad><<<blocksPerGrid, GridDim::maxThreadsPerBlock, 0>>>(
          dimension_count, starts, steps, input_strides, output_strides,
          reinterpret_cast<const ToCudaType<int8_t>::MappedType*>(input_data),
          reinterpret_cast<ToCudaType<int8_t>::MappedType*>(output_data),
          (CUDA_LONG)N);
      break;
    case sizeof(int16_t):
      _SliceKernel<is_grad><<<blocksPerGrid, GridDim::maxThreadsPerBlock, 0>>>(
          dimension_count, starts, steps, input_strides, output_strides,
          reinterpret_cast<const ToCudaType<int16_t>::MappedType*>(input_data),
          reinterpret_cast<ToCudaType<int16_t>::MappedType*>(output_data),
          (CUDA_LONG)N);
      break;
    case sizeof(int32_t):
      _SliceKernel<is_grad><<<blocksPerGrid, GridDim::maxThreadsPerBlock, 0>>>(
          dimension_count, starts, steps, input_strides, output_strides,
          reinterpret_cast<const ToCudaType<int32_t>::MappedType*>(input_data),
          reinterpret_cast<ToCudaType<int32_t>::MappedType*>(output_data),
          (CUDA_LONG)N);
      break;
    case sizeof(int64_t):
      _SliceKernel<is_grad><<<blocksPerGrid, GridDim::maxThreadsPerBlock, 0>>>(
          dimension_count, starts, steps, input_strides, output_strides,
          reinterpret_cast<const ToCudaType<int64_t>::MappedType*>(input_data),
          reinterpret_cast<ToCudaType<int64_t>::MappedType*>(output_data),
          (CUDA_LONG)N);
      break;
    default:
      return ORT_MAKE_STATUS(ONNXRUNTIME, FAIL, "Type not supported for Slice operator");
  }

  return Status::OK();
}

}  // namespace cuda
}  // namespace onnxruntime<|MERGE_RESOLUTION|>--- conflicted
+++ resolved
@@ -33,16 +33,8 @@
     input_index += (starts[dim] + div * steps[dim]) * input_strides[dim];
     value = mod;
   }
-<<<<<<< HEAD
-  input_index += starts.data_[dim] + mod * steps.data_[dim];
-  if (is_grad)
-    output_data[input_index] = input_data[id];
-  else
-    output_data[id] = input_data[input_index];
-=======
   input_index += starts[dim] + mod * steps[dim];
   output_data[id] = input_data[input_index];
->>>>>>> ace74168
 }
 
 Status SliceImpl(const size_t element_size,
