--- conflicted
+++ resolved
@@ -263,15 +263,9 @@
   };
 };
 
-<<<<<<< HEAD
-#define CALCULATE_ELEMENTWISE_INDEX_OR_EXIT(id, N)          \
-  CUDA_LONG id = blockDim.x * blockIdx.x + threadIdx.x;     \
-  if (id >= N)                                              \
-=======
 #define CALCULATE_ELEMENTWISE_INDEX_OR_EXIT(id, N)      \
   CUDA_LONG id = blockDim.x * blockIdx.x + threadIdx.x; \
   if (id >= N)                                          \
->>>>>>> 4d71958c
     return;
 
 // CUDA_KERNEL_ASSERT is a macro that wraps an assert() call inside cuda kernels.
