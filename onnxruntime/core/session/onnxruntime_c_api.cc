--- conflicted
+++ resolved
@@ -2542,17 +2542,12 @@
     &OrtApis::CreateOp,
     &OrtApis::InvokeOp,
     &OrtApis::ReleaseOp,
-<<<<<<< HEAD
-    &OrtApis::SessionOptionsAppendExecutionProvider_SNPE,
-    &OrtApis::KernelInfoGetAttributeArray_void,
-    &OrtApis::KernelContext_GetThreadPool
-=======
     &OrtApis::SessionOptionsAppendExecutionProvider,
     &OrtApis::CopyKernelInfo,
     &OrtApis::ReleaseKernelInfo,
+    &OrtApis::KernelInfoGetAttributeArray_void,
+    &OrtApis::KernelContext_GetThreadPool
     // End of Version 12 - DO NOT MODIFY ABOVE (see above text for more information)
-
->>>>>>> 0702364d
 };
 
 // Asserts to do a some checks to ensure older Versions of the OrtApi never change (will detect an addition or deletion but not if they cancel out each other)
