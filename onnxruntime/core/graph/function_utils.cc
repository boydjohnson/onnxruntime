// Copyright (c) Microsoft Corporation. All rights reserved.
// Licensed under the MIT License.
#include <unordered_map>

#include "core/graph/function_utils.h"
#include "core/common/inlined_containers.h"
#include "core/framework/tensorprotoutils.h"
#include "onnx/shape_inference/implementation.h"
#include "core/graph/function_impl.h"
#include "core/graph/model_load_utils.h"

<<<<<<< HEAD
namespace ONNX_NAMESPACE {
// Infer shape for functions. This also supports
// nested model local functions.
// TODO: Add this to onnx instead of adding it here.
void InferShapeForFunctionNode(
    InferenceContext& ctx,
    const FunctionProto& func_proto,
    const onnxruntime::InlinedHashMap<std::string, int>& func_opset_imports,
    const ShapeInferenceOptions& options,
    const ISchemaRegistry* schema_registry,
    const onnxruntime::InlinedHashMap<std::string, const FunctionProto*>& in_model_functions,
    std::function<std::string(const std::string& function_domain, const std::string& function_name)> get_func_id) {
  GraphProto g;
  // Get a temporary tensor-shape map
  const auto num_func_inputs = func_proto.input_size();
  std::unordered_map<std::string, TypeProto*> value_types_by_name;
  onnxruntime::InlinedVector<TypeProto> types_cache;
  types_cache.reserve(func_proto.input_size());
  for (int i = 0; i < num_func_inputs; ++i) {
    types_cache.push_back(*ctx.getInputType(i));
    value_types_by_name[func_proto.input().Get(i)] = &types_cache[i];
  }

  // Get a temporary initial value map
  std::unordered_map<std::string, const TensorProto*> initializers_by_name;
  std::unordered_map<std::string, const SparseTensorProto*> sparse_initializers_by_name;
  for (int i = 0; i < static_cast<int>(ctx.getNumInputs()) && i < num_func_inputs; ++i) {
    const TypeProto* type = ctx.getInputType(i);
    if (type->value_case() == TypeProto::kTensorType && ctx.getInputData(i) != nullptr) {
      initializers_by_name[func_proto.input().Get(i)] = ctx.getInputData(i);
    } else if (type->value_case() == TypeProto::kSparseTensorType &&
               ctx.getInputSparseData(i) != nullptr) {
      sparse_initializers_by_name[func_proto.input().Get(i)] = ctx.getInputSparseData(i);
    }
  }
  std::unordered_map<std::string, const AttributeProto*> attr_map;
  for (auto& attr : func_proto.attribute()) {
    if (ctx.getAttribute(attr) != nullptr) {
      attr_map[attr] = ctx.getAttribute(attr);
    }
  }

  for (auto& attr_proto : func_proto.attribute_proto()) {
      attr_map[attr_proto.name()] = &attr_proto;
  }

  for (auto& n : func_proto.node()) {
    NodeProto copy_n(n);
    // Add attribute information into the temporary node
    copy_n.clear_attribute();
    for (const auto& attr : n.attribute()) {
      if (attr.has_ref_attr_name()) {
        if (attr_map.count(attr.ref_attr_name())) {
          auto copy_attr = *attr_map[attr.ref_attr_name()];
          copy_attr.set_name(attr.name());
          copy_n.add_attribute()->CopyFrom(copy_attr);
        }
      } else {
        copy_n.add_attribute()->CopyFrom(attr);
      }
    }
    ONNX_NAMESPACE::shape_inference::InferenceContextImpl func_node_ctx(
        copy_n, value_types_by_name, initializers_by_name, sparse_initializers_by_name, {});

    // Resolve domain for node
    auto it = func_opset_imports.find(n.domain());
    if (it == func_opset_imports.end()) {
      fail_type_inference("Cannot infer type and shape for function", func_proto.name(),
                          ". No opset import for domain", n.domain(), " referenced by function body node ",
                          n.name(), " optype ", n.op_type());
    }
    auto domain_version = it->second;
    const auto schema = schema_registry->GetSchema(n.op_type(), domain_version, n.domain());
    if (schema) {
      schema->GetTypeAndShapeInferenceFunction()(func_node_ctx);
    } else {
      // check model local functions for FunctionProto
      auto iter = in_model_functions.find(get_func_id(n.domain(), n.op_type()));
      if (iter == in_model_functions.end()) {
        return;
      }

      onnxruntime::InlinedHashMap<std::string, int> func_node_opset_imports;
      for (const auto& opset_import : iter->second->opset_import()) {
        // If graph imports does not contain opset_import then insert it otherwise the one in graph imports overrides.
        // If the opset imports are not compatible then this will be caught during function body inline.
        func_node_opset_imports.insert({opset_import.domain(), static_cast<int>(opset_import.version())});
      }

      InferShapeForFunctionNode(func_node_ctx, *iter->second, func_node_opset_imports, options, schema_registry, in_model_functions, get_func_id);
    }

    for (int i = 0; i < copy_n.output_size(); ++i) {
      TypeProto* inferred_output_type = func_node_ctx.getOutputType(i);
      // Checking, Storing the inferred information
      auto iter = value_types_by_name.find(n.output(i));
      TypeProto* existingType = nullptr;
      if (iter != value_types_by_name.end()) {
        existingType = iter->second;
        shape_inference::checkShapesAndTypes(*inferred_output_type, *existingType);
      } else {
        // Store the inferred type info in the
        // subgraph temporarily
        auto vi = g.add_value_info();
        vi->set_name(copy_n.output(i));
        existingType = vi->mutable_type();
      }

      shape_inference::mergeShapesAndTypes(*inferred_output_type, existingType);

      // Make merged info available to further inference.
      value_types_by_name[copy_n.output(i)] = existingType;
    }
  }
  for (int i = 0; i < func_proto.output_size(); ++i) {
    const std::string& output_name = func_proto.output().Get(i);
    // Skip if no type inferred for the tensor
    auto iter = value_types_by_name.find(output_name);
    if (iter != value_types_by_name.cend()) {
      // Copy the type info to ctx
      // to pass back to main graph
      auto type_proto = ctx.getOutputType(i);
      type_proto->CopyFrom(*(iter->second));
    }
  }
}

}  // namespace ONNX_NAMESPACE

=======
>>>>>>> a93ebd25
namespace onnxruntime {
namespace function_utils {

// Utilify function to get the imported version of domain from opset imports
// Returns -1 if requested domain is not found in the opset_imports
template <template <typename, typename> class M>
static int GetVersionForDomain(const std::string& domain, const M<std::string, int>& opset_imports) {
  auto it = opset_imports.find(domain);
  if (it == opset_imports.end()) {
    return -1;
  }
  return it->second;
}


// This method updates the names of inputs/outputs of nodes in subgraphs
// within nodes in an op that has a FunctionBody.
// Subgraphs within an op with a FunctionBody could be referencing inputs/outputs in the OpSchema
// and we need to replace these names with the corresponding input/output names from the actual model graph

// The arguments to this method are :
// (1) The 'subgraph' from a node containing it (ONNX::GraphProto)
// (2) The parent 'graph' - main model graph (OnnxRuntime::Graph)
// (3) The node with a function body (ONNX::NodeProto)
// (4) A map containing the input name from the op schema to the corresponding index
// E.g. For Range-11, {"start" : 0, "limit": 1, "delta": 2}
// (5) A map containing the output name from the op schema to the corresponding index
// E.g. For Range-11, {"output" : 0}
static void UpdateSubgraphsWithinFunctionBody(ONNX_NAMESPACE::GraphProto& subgraph_proto,
                                              const Graph& parent_graph,
                                              const ONNX_NAMESPACE::NodeProto& function_node_in_parent_graph,
                                              const InlinedHashMap<std::string, int>& input_name_idx_map,
                                              const InlinedHashMap<std::string, int>& output_name_idx_map) {
  // Iterate through all the nodes in the subgraph
  for (auto subgraph_node = subgraph_proto.mutable_node()->begin();
       subgraph_node != subgraph_proto.mutable_node()->end(); ++subgraph_node) {
    // Iterate through all the inputs of the current node
    for (int idx = 0; idx < (*subgraph_node).input_size(); ++idx) {
      const std::string& tensor_name = (*subgraph_node).input().Get(idx);
      auto iter = input_name_idx_map.find(tensor_name);
      // If an input pertaining to the name in the op schema is found,
      // replace it with the corresponding input to the node with function body from the actual model graph
      if (iter != input_name_idx_map.end()) {
        const auto parent_graph_input_to_function_node = function_node_in_parent_graph.input().Get(iter->second);
        (*subgraph_node).set_input(idx, parent_graph_input_to_function_node);
      }
    }
    // Iterate through all the output of the current node
    for (int idx = 0; idx < (*subgraph_node).output_size(); ++idx) {
      const std::string& tensor_name = (*subgraph_node).output().Get(idx);
      auto iter = output_name_idx_map.find(tensor_name);
      if (iter != output_name_idx_map.end()) {
        // If an input pertaining to the name in the op schema is found,
        // replace it with the corresponding output to the node with function body from the actual model graph
        const auto& parent_graph_output_to_function_node = function_node_in_parent_graph.output().Get(iter->second);
        (*subgraph_node).set_output(idx, parent_graph_output_to_function_node);
      }
    }

    for (auto subgraph_node_attr = (*subgraph_node).mutable_attribute()->begin();
         subgraph_node_attr != (*subgraph_node).mutable_attribute()->end(); ++subgraph_node_attr) {
      if ((*subgraph_node_attr).has_f()) {
        ORT_THROW(
            "A node with a function body within a subgraph within another function body "
            "is currently not supported in ORT");
      }
      // Recurse into any subgraphs in the current subgraph being processed
      if ((*subgraph_node_attr).has_g()) {
        UpdateSubgraphsWithinFunctionBody(*(*subgraph_node_attr).mutable_g(),
                                          parent_graph, function_node_in_parent_graph,
                                          input_name_idx_map, output_name_idx_map);
      }
    }
  }
}

std::unique_ptr<ONNX_NAMESPACE::OpSchema> CreateSchema(const Graph& graph,
    const IndexedSubGraph& nodes_to_fuse) {
  const auto* meta_def = nodes_to_fuse.GetMetaDef();
  auto op_schema = std::make_unique<ONNX_NAMESPACE::OpSchema>();
  op_schema->SetName(meta_def->name);
  op_schema->SetDomain(meta_def->domain);
  op_schema->SetDoc(meta_def->doc_string);
  op_schema->SinceVersion(meta_def->since_version);

  if (meta_def->type_and_shape_inference_function) {
    op_schema->TypeAndShapeInferenceFunction(meta_def->type_and_shape_inference_function);
  }

  int i = 0;

  for (auto& input : meta_def->inputs) {
    auto input_arg = graph.GetNodeArg(input);
    // inputs must have a type. can be inferred for outputs.
    ORT_ENFORCE(input_arg->Type() != nullptr);
    op_schema->Input(i, input, "", *input_arg->Type());
    ++i;
  }
  i = 0;
  for (auto& output : meta_def->outputs) {
    auto output_arg = graph.GetNodeArg(output);
    op_schema->Output(i, output, "", *output_arg->Type());
    ++i;
  }
  op_schema->Finalize();

  return op_schema;
}

// Auto inferred and generate an opschema for stand-alone functions
// TODO: revisit to see if we can eliminate typeconstraint step
static void IOTypeConstraintHelper(const ONNX_NAMESPACE::FunctionProto& onnx_func_proto,
                                   std::unique_ptr<ONNX_NAMESPACE::OpSchema>& op_schema,
                                   const InlinedHashMap<std::string, int>& input_name_idx_map,
                                   const InlinedHashMap<std::string, int>& output_name_idx_map) {
  std::vector<std::pair<std::string, std::string>> input_types_list(onnx_func_proto.input_size());
  std::vector<std::pair<std::string, std::string>> output_types_list(onnx_func_proto.output_size());

  size_t num_of_inputs = 0;
  size_t num_of_outputs = 0;
  for (const auto& node : onnx_func_proto.node()) {
    num_of_inputs += node.input_size();
    num_of_outputs += node.output_size();
  }

  InlinedHashMap<std::string, std::vector<std::string>> type_constraint_map;
  type_constraint_map.reserve(num_of_inputs + num_of_outputs);
  InlinedHashMap<std::string_view, ONNX_NAMESPACE::AttributeProto_AttributeType> attribute_type_map;
  attribute_type_map.reserve(onnx_func_proto.node_size());

  // Create an all permissive list of data types. This will be used in case of model local functions
  // when we cannot infer the type constraints from function proto body
  InlinedHashSet<std::string_view> all_types;
  all_types.reserve(ONNX_NAMESPACE::OpSchema::all_tensor_types_with_bfloat().size() +
                    ONNX_NAMESPACE::OpSchema::all_tensor_sequence_types().size());
  all_types.insert(ONNX_NAMESPACE::OpSchema::all_tensor_types_with_bfloat().cbegin(),
                   ONNX_NAMESPACE::OpSchema::all_tensor_types_with_bfloat().cend());
  all_types.insert(ONNX_NAMESPACE::OpSchema::all_tensor_sequence_types().cbegin(),
                   ONNX_NAMESPACE::OpSchema::all_tensor_sequence_types().cend());

  auto schema_registry = ONNX_NAMESPACE::OpSchemaRegistry::Instance();
  InlinedHashMap<std::string, int> opset_imports;
  for (const auto& relied_opset : onnx_func_proto.opset_import()) {
    opset_imports[relied_opset.domain()] = static_cast<int>(relied_opset.version());
  }
  for (const auto& node : onnx_func_proto.node()) {
    auto it = opset_imports.find(node.domain());
    ORT_ENFORCE(it != opset_imports.end(), "No opset registered for domain " + node.domain() + " in function opset imports.");
    int domain_version = it->second;
    ORT_ENFORCE(domain_version != -1, "No opset registered for domain " + node.domain() + " in function opset imports.");
    const auto node_op_schema =
        schema_registry->GetSchema(node.op_type(), domain_version, node.domain());
    for (int i = 0; i < node.input_size(); ++i) {
      auto& in_name = node.input().Get(i);
      auto iter = input_name_idx_map.find(in_name);
      if (iter != input_name_idx_map.end()) {
        int idx = iter->second;
        std::string type_str = node_op_schema ? node_op_schema->inputs().at(i).GetTypeStr() + "in" + std::to_string(idx) : "Tin" + std::to_string(idx);
        input_types_list[idx] = std::make_pair(in_name, type_str);
        if (!type_constraint_map.count(type_str)) {
          // If schema is available for the node then get the allowed types from the schema
          // else add all types to allowed types list. It is OK to add all types. Any issues will be
          // caught later if we try to inline the nodes and there is no kernl available for
          // the requested types.
          auto& dest_types = type_constraint_map[type_str];
          if (node_op_schema) {
            const auto& types = node_op_schema->inputs().at(i).GetTypes();
            dest_types.reserve(dest_types.size() + types.size());
            for (const auto* s : types) {
              dest_types.emplace_back(*s);
            }
          } else {
            dest_types.reserve(dest_types.size() + all_types.size());
            for (const auto& s : all_types) {
              dest_types.emplace_back(s);
            }
          }
        }
      }
    }
    for (int i = 0; i < node.output_size(); ++i) {
      auto& out_name = node.output().Get(i);
      auto iter = output_name_idx_map.find(out_name);
      if (iter != output_name_idx_map.end()) {
        int idx = iter->second;
        std::string type_str = node_op_schema ? node_op_schema->outputs().at(i).GetTypeStr() + "out" + std::to_string(i) : "Tout" + std::to_string(i);
        output_types_list[idx] = std::make_pair(out_name, type_str);
        if (!type_constraint_map.count(type_str)) {
          // If schema is available for the node then get the allowed types from the schema
          // else add all types to allowed types list. It is OK to add all types. Any issues will be
          // caught later if we try to inline the nodes and there is no kernel available for
          // the requested types.
          auto& dest_types = type_constraint_map[type_str];
          if (node_op_schema) {
            const auto& types = node_op_schema->outputs().at(i).GetTypes();
            dest_types.reserve(dest_types.size() + types.size());
            for (auto* data_type : types) {
              dest_types.emplace_back(*data_type);
            }
          } else {
            dest_types.reserve(dest_types.size() + all_types.size());
            for (const auto& data_type : all_types) {
              dest_types.emplace_back(data_type);
            }
          }
        }
      }
    }

    // If an subgraph node attribute has a specified
    // type attribute, we add its referenced attribute
    // into the op's schema
    for (auto& attr : node.attribute()) {
      if (!attr.ref_attr_name().empty() && utils::HasType(attr))
        attribute_type_map[attr.ref_attr_name()] = attr.type();
    }
  }

  int i = 0;
  for (auto& input : input_types_list) {
    op_schema->Input(i, input.first, "", input.second);
    ++i;
  }
  i = 0;
  for (auto& output : output_types_list) {
    op_schema->Output(i, output.first, "", output.second);
    ++i;
  }

  for (auto& tc : type_constraint_map) {
    op_schema->TypeConstraint(tc.first, tc.second, "");
  }

  for (auto& attribute_name : onnx_func_proto.attribute()) {
    if (attribute_type_map.count(attribute_name))
      op_schema->Attr(attribute_name, "", attribute_type_map[attribute_name], false);
  }
}

std::unique_ptr<ONNX_NAMESPACE::OpSchema> CreateSchema(const std::string& function_domain,
    const std::string& function_name,
    const InlinedHashMap<std::string, const ONNX_NAMESPACE::FunctionProto*>& model_local_functions,
    const std::unordered_map<std::string, int>& domain_version_map,
    const SchemaRegistryManager& schema_registry,
    const logging::Logger& logger,
    bool allow_released_opsets_only) {
  std::string func_identifier = function_utils::GetFunctionIdentifier(function_domain, function_name);
  auto iter = model_local_functions.find(func_identifier);
  if (iter == model_local_functions.end()) {
    ORT_THROW("The given function name: ", function_name, ", domain: ", function_domain, " is not found in model local functions");
  }

  auto* onnx_func_proto = iter->second;
  ORT_ENFORCE(onnx_func_proto);
  // generate the schema for this function template
  // For schema defined functions get the version from the node in parent graph.
  // For the functions which do not have schema defined (model local functions)
  // get the since version from the version in opset imports using the domain.
  auto it = domain_version_map.find(function_domain);
  auto since_version = it == domain_version_map.end() ? -1 : it->second;
  auto op_schema = std::make_unique<ONNX_NAMESPACE::OpSchema>();
  op_schema->SetName(function_name);
  op_schema->SetDomain(function_domain);
  op_schema->SetDoc(onnx_func_proto->doc_string());
  op_schema->SinceVersion(static_cast<ONNX_NAMESPACE::OperatorSetVersion>(since_version));
  InlinedHashMap<std::string, int> input_name_idx_map;
  InlinedHashMap<std::string, int> output_name_idx_map;

  for (int i = 0; i < onnx_func_proto->input_size(); ++i) {
    input_name_idx_map[onnx_func_proto->input().Get(i)] = i;
  }
  for (int i = 0; i < onnx_func_proto->output_size(); ++i) {
    output_name_idx_map[onnx_func_proto->output().Get(i)] = i;
  }

  // Infer a op_schema for stand-alone functions.
  IOTypeConstraintHelper(*onnx_func_proto, op_schema, input_name_idx_map, output_name_idx_map);
  auto allow_official_onnx_release_only_final =
      allow_released_opsets_only && model_load_utils::IsAllowReleasedONNXOpsetsOnlySet();

  const auto onnx_released_versions =
      schema_registry.GetLastReleasedOpsetVersions(false);

  std::unordered_map<std::string, int> func_domain_to_version;
  for (auto& opSet : onnx_func_proto->opset_import()) {
    const auto& domain = opSet.domain();
    const auto version = gsl::narrow_cast<int>(opSet.version());

    model_load_utils::ValidateOpsetForDomain(onnx_released_versions, logger,
                                             allow_official_onnx_release_only_final, domain, version);

    // We need to overwrite the domain here with ("") or else the loop below will try to find ("")
    // in the map and if not found (when domain == kOnnxDomainAlias), adds an entry for ("", 11).
    // This effectively ignores the opset version specified by the model for the onnx domain.
    if (domain == kOnnxDomainAlias) {
      func_domain_to_version[kOnnxDomain] = version;
    } else {
      func_domain_to_version[domain] = version;
    }
  }

  op_schema->TypeAndShapeInferenceFunction(
      [onnx_func_proto, func_domain_to_version, &model_local_functions](ONNX_NAMESPACE::InferenceContext& ctx) {
        auto schema_registry = ONNX_NAMESPACE::OpSchemaRegistry::Instance();
        ONNX_NAMESPACE::ShapeInferenceOptions options{true, 1, false};
        std::unordered_map<std::string, const ONNX_NAMESPACE::FunctionProto*> map_copy(model_local_functions.begin(),
                                                                                       model_local_functions.end());
        ONNX_NAMESPACE::shape_inference::InferShapeForFunctionNode(*onnx_func_proto, func_domain_to_version,
                                                                   schema_registry, ctx, options, map_copy);
      });

  op_schema->Finalize();
  return op_schema;
}

Status Instantiate(onnxruntime::Graph& graph,
    const onnxruntime::NodeIndex node_index,
    const ONNX_NAMESPACE::FunctionProto& onnx_func_proto,
    std::unique_ptr<Function>& output) {
  auto* node_in_parent_graph = graph.GetNode(node_index);
  ORT_ENFORCE(node_in_parent_graph);
  std::vector<const NodeArg*> graph_inputs(node_in_parent_graph->InputDefs().size(), nullptr),
      graph_outputs(node_in_parent_graph->OutputDefs().size(), nullptr);

  // Add node and node args into subgraph
  // The subgraph preserved the input/output tensor names
  // in the parent graph for later inlining purpose
  const auto& attr_map = node_in_parent_graph->GetAttributes();
  const auto& default_attr_proto = onnx_func_proto.attribute_proto();

  ONNX_NAMESPACE::NodeProto function_op_node_proto;  // NodeProto pertaining to the op with a FunctionBody
  node_in_parent_graph->ToProto(function_op_node_proto);

  InlinedHashSet<std::string_view> node_input_outputs;
  auto parent_input_defs = node_in_parent_graph->InputDefs();
  auto parent_output_defs = node_in_parent_graph->OutputDefs();
  node_input_outputs.reserve(parent_input_defs.size() + parent_output_defs.size());

  for (const auto* input_def : parent_input_defs) {
    if (input_def->Exists()) {
      node_input_outputs.insert(input_def->Name());
    }
  }

  for (const auto* output_def : parent_output_defs) {
    if (output_def->Exists()) {
      node_input_outputs.insert(output_def->Name());
    }
  }

  ONNX_NAMESPACE::TypeProto tensor_int32;  // dummy type used for unused formal parameters
  tensor_int32.mutable_tensor_type()->set_elem_type(ONNX_NAMESPACE::TensorProto_DataType_INT32);
  tensor_int32.mutable_tensor_type()->mutable_shape()->add_dim()->set_dim_value(1);

  output = std::make_unique<FunctionImpl>(graph, onnx_func_proto);

  auto& function_body_graph = output->MutableBody();
  InlinedHashMap<std::string, int> input_name_idx_map;
  InlinedHashMap<std::string, int> output_name_idx_map;
  InlinedHashMap<std::string, std::string> internal_input_output_updates;

  for (int i = 0; i < onnx_func_proto.input_size(); ++i) {
    input_name_idx_map[onnx_func_proto.input().Get(i)] = i;
  }
  for (int i = 0; i < onnx_func_proto.output_size(); ++i) {
    output_name_idx_map[onnx_func_proto.output().Get(i)] = i;
  }
  // iterate over each node in the FunctionProto and fix inputs/outputs
  for (auto node = onnx_func_proto.node().begin(); node != onnx_func_proto.node().end(); ++node) {
    InlinedVector<onnxruntime::NodeArg*> inputs;
    InlinedVector<onnxruntime::NodeArg*> outputs;
    std::string uniq_identifier = (*node).name();
    if (!utils::HasName(*node)) {
      std::stringstream ss;
      ss << static_cast<const void*>(&(*node));
      uniq_identifier = ss.str();
    }

    for (int idx = 0; idx < (*node).input_size(); ++idx) {
      const std::string& tensor_name = (*node).input().Get(idx);
      if (tensor_name.empty()) {
        auto& no_arg = function_body_graph.GetOrCreateNodeArg(tensor_name, nullptr);
        inputs.push_back(&no_arg);
        continue;
      }
      auto iter = input_name_idx_map.find(tensor_name);
      if (iter != input_name_idx_map.end()) {
        // If input is part of function inputs, preserve NodeArg and input/output names
        const std::string& actual_parameter_name = function_op_node_proto.input().Get(iter->second);
        if (!actual_parameter_name.empty()) {
          const onnxruntime::NodeArg* node_arg = graph.GetNodeArg(actual_parameter_name);
          const ONNX_NAMESPACE::TypeProto* actual_type = node_arg->TypeAsProto();
          auto& n_input = function_body_graph.GetOrCreateNodeArg(actual_parameter_name, actual_type);
          inputs.push_back(&n_input);
          graph_inputs[iter->second] = &n_input;
        } else {
          // Unused optional parameter to function
          auto& n_input = function_body_graph.GetOrCreateNodeArg(actual_parameter_name, nullptr);
          inputs.push_back(&n_input);
          auto& unused_formal_param = function_body_graph.GetOrCreateNodeArg(tensor_name, &tensor_int32);
          graph_inputs[iter->second] = &unused_formal_param;
        }
      } else {
        // If input is part of function outputs, preserve NodeArg and input/output names
        iter = output_name_idx_map.find(tensor_name);
        if (iter != output_name_idx_map.end()) {
          const std::string& actual_parameter_name = function_op_node_proto.output().Get(iter->second);
          const onnxruntime::NodeArg* node_arg = graph.GetNodeArg(actual_parameter_name);
          const ONNX_NAMESPACE::TypeProto* actual_type = node_arg->TypeAsProto();
          auto& n_input = function_body_graph.GetOrCreateNodeArg(actual_parameter_name, actual_type);
          inputs.push_back(&n_input);
        } else {
          // Input is intermediate input in function body.
          // Check if input name needs to be mapped to a new unique name (this is required when node input\outputs
          // have same names as intermediate input\outputs.
          auto it = internal_input_output_updates.find(tensor_name);
          if (it != internal_input_output_updates.end()) {
            auto& n_input = function_body_graph.GetOrCreateNodeArg(
                it->second, nullptr);
            inputs.push_back(&n_input);
          } else {
            // Input is intermediate function body input and has no name collision with node input\output
            // It can be added to the graph without any modification
            auto& n_input = function_body_graph.GetOrCreateNodeArg(
                tensor_name, nullptr);
            inputs.push_back(&n_input);
          }
        }
      }
    }

    for (int idx = 0; idx < (*node).output_size(); ++idx) {
      std::string tensor_name = (*node).output().Get(idx);
      if (tensor_name.empty()) {
        auto& no_arg = function_body_graph.GetOrCreateNodeArg(tensor_name, nullptr);
        outputs.push_back(&no_arg);
        continue;
      }
      auto iter = output_name_idx_map.find(tensor_name);
      if (iter != output_name_idx_map.end()) {
        // Preserving NodeArg and input/output names
        const std::string& actual_parameter_name = function_op_node_proto.output().Get(iter->second);
        if (!actual_parameter_name.empty()) {
          const onnxruntime::NodeArg* node_arg = graph.GetNodeArg(actual_parameter_name);
          const ONNX_NAMESPACE::TypeProto* actual_type = node_arg->TypeAsProto();
          auto& n_output = function_body_graph.GetOrCreateNodeArg(actual_parameter_name, actual_type);
          outputs.push_back(&n_output);
          graph_outputs[iter->second] = &n_output;
        } else {
          // Unused optional parameter to function
          auto& n_output = function_body_graph.GetOrCreateNodeArg(actual_parameter_name, nullptr);
          outputs.push_back(&n_output);
          auto& unused_formal_param = function_body_graph.GetOrCreateNodeArg(tensor_name, &tensor_int32);
          graph_outputs[iter->second] = &unused_formal_param;
        }
      } else {
        // Output is intermediate output in function body.
        // Check if output name needs to be mapped to a new unique name (this is required when node input\outputs
        // have same names as intermediate input\outputs.
        auto it = node_input_outputs.find(tensor_name);
        if (it != node_input_outputs.end()) {
          auto& n_output = function_body_graph.GetOrCreateNodeArg(
              tensor_name + uniq_identifier, nullptr);
          outputs.push_back(&n_output);
          internal_input_output_updates.insert({tensor_name, tensor_name + uniq_identifier});
        } else {
          auto& n_output = function_body_graph.GetOrCreateNodeArg(
              tensor_name, nullptr);
          outputs.push_back(&n_output);
        }
      }
    }

    // Formal parameters unused in function body. For now, we retain them in the graph's input and
    // output list (with a dummy type).
    // TODO: Need a proper scheme to generate unique names to avoid name-collision.
    for (unsigned i = 0; i < graph_inputs.size(); ++i) {
      if (graph_inputs[i] == nullptr) {
        auto tensor_name = onnx_func_proto.input(i) + "_dummy";
        auto& unused_formal_param = function_body_graph.GetOrCreateNodeArg(tensor_name, &tensor_int32);
        graph_inputs[i] = &unused_formal_param;
      }
    }

    for (unsigned i = 0; i < graph_outputs.size(); ++i) {
      if (graph_outputs[i] == nullptr) {
        auto tensor_name = onnx_func_proto.output(i) + "_dummy";
        auto& unused_formal_param = function_body_graph.GetOrCreateNodeArg(tensor_name, &tensor_int32);
        graph_outputs[i] = &unused_formal_param;
      }
    }

    onnxruntime::NodeAttributes new_attr_map;
    new_attr_map.reserve(node->attribute_size());
    for (auto node_attr = (*node).attribute().begin();
         node_attr != (*node).attribute().end(); ++node_attr) {
      if (!(*node_attr).ref_attr_name().empty()) {
        auto entry = attr_map.find((*node_attr).ref_attr_name());
        if (entry != attr_map.cend()) {
          onnx::AttributeProto attr_copy = entry->second;
          attr_copy.set_name(node_attr->name());
          new_attr_map[(*node_attr).name()] = std::move(attr_copy);
        } else {
          for (const auto& attr_proto : default_attr_proto) {
            if (attr_proto.name() == (*node_attr).ref_attr_name()) {
              onnx::AttributeProto attr_copy = attr_proto;
              attr_copy.set_name(node_attr->name());
              new_attr_map[(*node_attr).name()] = std::move(attr_copy);
              break;
            }
          }
        }
      } else {
        onnx::AttributeProto attr_copy = *node_attr;
        // If this node contains subgraphs, the node inputs/outputs within them needs to be fixed as well
        if ((*node_attr).has_g()) {
          UpdateSubgraphsWithinFunctionBody(*attr_copy.mutable_g(),
                                            graph, function_op_node_proto,
                                            input_name_idx_map, output_name_idx_map);
        }
        new_attr_map[(*node_attr).name()] = std::move(attr_copy);
      }
    }
    function_body_graph.AddNode(uniq_identifier, node->op_type(),
                                node->doc_string(), inputs, outputs, &new_attr_map, node->domain());
  }

  function_body_graph.SetInputs(graph_inputs);
  function_body_graph.SetOutputs(graph_outputs);

  onnxruntime::Graph::ResolveOptions options;
  ORT_RETURN_IF_ERROR(function_body_graph.Resolve(options));

  ORT_RETURN_IF(node_in_parent_graph->InputDefs().size() != function_body_graph.GetInputsIncludingInitializers().size(),
    "Node " + node_in_parent_graph->Name() + "'s number of inputs is different from function body graph's number of input.");

  ORT_RETURN_IF(node_in_parent_graph->OutputDefs().size() != function_body_graph.GetOutputs().size(),
              "Node ", node_in_parent_graph->Name(), "'s number of outputs is different from function body graph's number of outputs.");
  return Status::OK();
}

}
}<|MERGE_RESOLUTION|>--- conflicted
+++ resolved
@@ -9,138 +9,6 @@
 #include "core/graph/function_impl.h"
 #include "core/graph/model_load_utils.h"
 
-<<<<<<< HEAD
-namespace ONNX_NAMESPACE {
-// Infer shape for functions. This also supports
-// nested model local functions.
-// TODO: Add this to onnx instead of adding it here.
-void InferShapeForFunctionNode(
-    InferenceContext& ctx,
-    const FunctionProto& func_proto,
-    const onnxruntime::InlinedHashMap<std::string, int>& func_opset_imports,
-    const ShapeInferenceOptions& options,
-    const ISchemaRegistry* schema_registry,
-    const onnxruntime::InlinedHashMap<std::string, const FunctionProto*>& in_model_functions,
-    std::function<std::string(const std::string& function_domain, const std::string& function_name)> get_func_id) {
-  GraphProto g;
-  // Get a temporary tensor-shape map
-  const auto num_func_inputs = func_proto.input_size();
-  std::unordered_map<std::string, TypeProto*> value_types_by_name;
-  onnxruntime::InlinedVector<TypeProto> types_cache;
-  types_cache.reserve(func_proto.input_size());
-  for (int i = 0; i < num_func_inputs; ++i) {
-    types_cache.push_back(*ctx.getInputType(i));
-    value_types_by_name[func_proto.input().Get(i)] = &types_cache[i];
-  }
-
-  // Get a temporary initial value map
-  std::unordered_map<std::string, const TensorProto*> initializers_by_name;
-  std::unordered_map<std::string, const SparseTensorProto*> sparse_initializers_by_name;
-  for (int i = 0; i < static_cast<int>(ctx.getNumInputs()) && i < num_func_inputs; ++i) {
-    const TypeProto* type = ctx.getInputType(i);
-    if (type->value_case() == TypeProto::kTensorType && ctx.getInputData(i) != nullptr) {
-      initializers_by_name[func_proto.input().Get(i)] = ctx.getInputData(i);
-    } else if (type->value_case() == TypeProto::kSparseTensorType &&
-               ctx.getInputSparseData(i) != nullptr) {
-      sparse_initializers_by_name[func_proto.input().Get(i)] = ctx.getInputSparseData(i);
-    }
-  }
-  std::unordered_map<std::string, const AttributeProto*> attr_map;
-  for (auto& attr : func_proto.attribute()) {
-    if (ctx.getAttribute(attr) != nullptr) {
-      attr_map[attr] = ctx.getAttribute(attr);
-    }
-  }
-
-  for (auto& attr_proto : func_proto.attribute_proto()) {
-      attr_map[attr_proto.name()] = &attr_proto;
-  }
-
-  for (auto& n : func_proto.node()) {
-    NodeProto copy_n(n);
-    // Add attribute information into the temporary node
-    copy_n.clear_attribute();
-    for (const auto& attr : n.attribute()) {
-      if (attr.has_ref_attr_name()) {
-        if (attr_map.count(attr.ref_attr_name())) {
-          auto copy_attr = *attr_map[attr.ref_attr_name()];
-          copy_attr.set_name(attr.name());
-          copy_n.add_attribute()->CopyFrom(copy_attr);
-        }
-      } else {
-        copy_n.add_attribute()->CopyFrom(attr);
-      }
-    }
-    ONNX_NAMESPACE::shape_inference::InferenceContextImpl func_node_ctx(
-        copy_n, value_types_by_name, initializers_by_name, sparse_initializers_by_name, {});
-
-    // Resolve domain for node
-    auto it = func_opset_imports.find(n.domain());
-    if (it == func_opset_imports.end()) {
-      fail_type_inference("Cannot infer type and shape for function", func_proto.name(),
-                          ". No opset import for domain", n.domain(), " referenced by function body node ",
-                          n.name(), " optype ", n.op_type());
-    }
-    auto domain_version = it->second;
-    const auto schema = schema_registry->GetSchema(n.op_type(), domain_version, n.domain());
-    if (schema) {
-      schema->GetTypeAndShapeInferenceFunction()(func_node_ctx);
-    } else {
-      // check model local functions for FunctionProto
-      auto iter = in_model_functions.find(get_func_id(n.domain(), n.op_type()));
-      if (iter == in_model_functions.end()) {
-        return;
-      }
-
-      onnxruntime::InlinedHashMap<std::string, int> func_node_opset_imports;
-      for (const auto& opset_import : iter->second->opset_import()) {
-        // If graph imports does not contain opset_import then insert it otherwise the one in graph imports overrides.
-        // If the opset imports are not compatible then this will be caught during function body inline.
-        func_node_opset_imports.insert({opset_import.domain(), static_cast<int>(opset_import.version())});
-      }
-
-      InferShapeForFunctionNode(func_node_ctx, *iter->second, func_node_opset_imports, options, schema_registry, in_model_functions, get_func_id);
-    }
-
-    for (int i = 0; i < copy_n.output_size(); ++i) {
-      TypeProto* inferred_output_type = func_node_ctx.getOutputType(i);
-      // Checking, Storing the inferred information
-      auto iter = value_types_by_name.find(n.output(i));
-      TypeProto* existingType = nullptr;
-      if (iter != value_types_by_name.end()) {
-        existingType = iter->second;
-        shape_inference::checkShapesAndTypes(*inferred_output_type, *existingType);
-      } else {
-        // Store the inferred type info in the
-        // subgraph temporarily
-        auto vi = g.add_value_info();
-        vi->set_name(copy_n.output(i));
-        existingType = vi->mutable_type();
-      }
-
-      shape_inference::mergeShapesAndTypes(*inferred_output_type, existingType);
-
-      // Make merged info available to further inference.
-      value_types_by_name[copy_n.output(i)] = existingType;
-    }
-  }
-  for (int i = 0; i < func_proto.output_size(); ++i) {
-    const std::string& output_name = func_proto.output().Get(i);
-    // Skip if no type inferred for the tensor
-    auto iter = value_types_by_name.find(output_name);
-    if (iter != value_types_by_name.cend()) {
-      // Copy the type info to ctx
-      // to pass back to main graph
-      auto type_proto = ctx.getOutputType(i);
-      type_proto->CopyFrom(*(iter->second));
-    }
-  }
-}
-
-}  // namespace ONNX_NAMESPACE
-
-=======
->>>>>>> a93ebd25
 namespace onnxruntime {
 namespace function_utils {
 
